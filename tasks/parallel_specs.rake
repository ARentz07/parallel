<<<<<<< HEAD
plugin_root = File.join(File.dirname(__FILE__), '..')
require File.join(plugin_root, 'lib', 'parallel_specs')

=======
>>>>>>> ee32430d
namespace :spec do
  namespace :parallel do
    desc "prepare parallel test running by calling db:reset for every test database needed with spec:parallel:"
    task :prepare, :count do |t,args|
<<<<<<< HEAD
      num_processes = args[:count] ? args[:count].to_i : 2
      num_processes.times do |i|
        puts "Preparing test database #{i+1}"
        `export INSTANCE=#{i==0?'':i+1}; export RAILS_ENV=test; rake db:reset`
=======
      num_processes = (args[:count] || 2).to_i
      num_processes.times do |i|
        puts "Preparing database #{i+1}"
        `export TEST_ENV_NUMBER=#{i==0?'':i+1} ; rake db:reset`
>>>>>>> ee32430d
      end
    end
  end

  desc "run specs in parallel with spec:parallel[count]"
  task :parallel, :count do |t,args|
<<<<<<< HEAD
    num_processes = args[:count] ? args[:count].to_i : 2
    
    puts "Running specs in #{num_processes} processes"
    start = Time.now

    groups = ParallelSpecs.specs_in_groups(RAILS_ROOT, num_processes)
    puts "#{groups.sum{|g|g.size}} specs in #{groups[0].size} specs per process"

    #run each of the groups
    pids = []
    num_processes.times do |i|
      pids << Process.fork do
        system "export INSTANCE=#{i==0?'':i+1}; script/spec -O spec/spec.opts #{groups[i]*' '}"
      end
    end

    #handle user interrup
    interrupt_handler = lambda do
      STDERR.puts "interrupt, exiting ..."
      pids.each { |pid| Process.kill "KILL", pid }
      exit 1
    end
    Signal.trap 'SIGINT', interrupt_handler

    #wait for everybody to finish
    pids.each{ Process.wait }

=======
    start = Time.now

    plugin_root = File.join(File.dirname(__FILE__), '..')
    require File.join(plugin_root, 'lib', 'parallel_specs')

    num_processes = (args[:count] || 2).to_i
    groups = ParallelSpecs.specs_in_groups(RAILS_ROOT, num_processes)
    puts "#{num_processes} processes: #{groups.sum{|g|g.size}} specs in  (#{groups[0].size} specs per process)"

    #run each of the groups
    pids = []
    num_processes.times do |i|
      puts "Starting process #{i+1}"
      pids << Process.fork do
        puts `export TEST_ENV_NUMBER=#{i==0?'':i+1}; spec -O spec/spec.opts #{groups[i]*' '}`
      end
    end

    #handle user interrup
    interrupt_handler = lambda do
      STDERR.puts "interrupt, exiting ..."
      pids.each { |pid| Process.kill "KILL", pid }
      exit 1
    end
    Signal.trap 'SIGINT', interrupt_handler

    #wait for everybody to finish
    pids.each{ Process.wait }

>>>>>>> ee32430d
    #report total time taken
    puts "Took #{Time.now - start} seconds"
  end
end<|MERGE_RESOLUTION|>--- conflicted
+++ resolved
@@ -1,44 +1,31 @@
-<<<<<<< HEAD
-plugin_root = File.join(File.dirname(__FILE__), '..')
-require File.join(plugin_root, 'lib', 'parallel_specs')
-
-=======
->>>>>>> ee32430d
 namespace :spec do
   namespace :parallel do
     desc "prepare parallel test running by calling db:reset for every test database needed with spec:parallel:"
     task :prepare, :count do |t,args|
-<<<<<<< HEAD
-      num_processes = args[:count] ? args[:count].to_i : 2
-      num_processes.times do |i|
-        puts "Preparing test database #{i+1}"
-        `export INSTANCE=#{i==0?'':i+1}; export RAILS_ENV=test; rake db:reset`
-=======
       num_processes = (args[:count] || 2).to_i
       num_processes.times do |i|
         puts "Preparing database #{i+1}"
-        `export TEST_ENV_NUMBER=#{i==0?'':i+1} ; rake db:reset`
->>>>>>> ee32430d
+        system "export TEST_ENV_NUMBER=#{i==0?'':i+1} ; rake db:reset"
       end
     end
   end
 
   desc "run specs in parallel with spec:parallel[count]"
   task :parallel, :count do |t,args|
-<<<<<<< HEAD
-    num_processes = args[:count] ? args[:count].to_i : 2
-    
-    puts "Running specs in #{num_processes} processes"
     start = Time.now
 
+    plugin_root = File.join(File.dirname(__FILE__), '..')
+    require File.join(plugin_root, 'lib', 'parallel_specs')
+
+    num_processes = (args[:count] || 2).to_i
     groups = ParallelSpecs.specs_in_groups(RAILS_ROOT, num_processes)
-    puts "#{groups.sum{|g|g.size}} specs in #{groups[0].size} specs per process"
+    puts "#{num_processes} processes: #{groups.sum{|g|g.size}} specs (#{groups[0].size} specs per process)"
 
     #run each of the groups
     pids = []
     num_processes.times do |i|
       pids << Process.fork do
-        system "export INSTANCE=#{i==0?'':i+1}; script/spec -O spec/spec.opts #{groups[i]*' '}"
+        system "export TEST_ENV_NUMBER=#{i==0?'':i+1}; script/spec -O spec/spec.opts #{groups[i]*' '}"
       end
     end
 
@@ -53,37 +40,6 @@
     #wait for everybody to finish
     pids.each{ Process.wait }
 
-=======
-    start = Time.now
-
-    plugin_root = File.join(File.dirname(__FILE__), '..')
-    require File.join(plugin_root, 'lib', 'parallel_specs')
-
-    num_processes = (args[:count] || 2).to_i
-    groups = ParallelSpecs.specs_in_groups(RAILS_ROOT, num_processes)
-    puts "#{num_processes} processes: #{groups.sum{|g|g.size}} specs in  (#{groups[0].size} specs per process)"
-
-    #run each of the groups
-    pids = []
-    num_processes.times do |i|
-      puts "Starting process #{i+1}"
-      pids << Process.fork do
-        puts `export TEST_ENV_NUMBER=#{i==0?'':i+1}; spec -O spec/spec.opts #{groups[i]*' '}`
-      end
-    end
-
-    #handle user interrup
-    interrupt_handler = lambda do
-      STDERR.puts "interrupt, exiting ..."
-      pids.each { |pid| Process.kill "KILL", pid }
-      exit 1
-    end
-    Signal.trap 'SIGINT', interrupt_handler
-
-    #wait for everybody to finish
-    pids.each{ Process.wait }
-
->>>>>>> ee32430d
     #report total time taken
     puts "Took #{Time.now - start} seconds"
   end
