--- conflicted
+++ resolved
@@ -29,9 +29,9 @@
 
 Example output
 --------------
-    2 processes: 209 specs
+    2 processes for 210 specs, ~ 105 specs per process
     ... test output ...
-    Took 47.319378 seconds
+    Took 29.925333 seconds
 
 TIPS
 ====
@@ -41,12 +41,7 @@
 TODO
 ====
  - find out how many CPUs the user has [here](http://stackoverflow.com/questions/891537/ruby-detect-number-of-cpus-installed)
-<<<<<<< HEAD
- - sync the output, so that results do not appear all at once
- - grab the 'xxx examples ..' line and display them at the bottom
-=======
  - grab the 'xxx examples ..' line and display them after all tests have finished
->>>>>>> 64fbc99f
 
 Authors
 ====
