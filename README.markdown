Rake tasks to run specs in parallel, to use multiple CPUs and speedup test runtime.

Setup
=====

    script/plugin install git://github.com/joakimk/parallel_specs.git (this version)
    script/plugin install git://github.com/grosser/parallel_specs.git (the original)

Add <%= ENV['TEST_ENV_NUMBER'] %> to the database name for the test environment in `config/database.yml`,  
it is '' for process 1, and '2' for process 2.

    test:
      adapter: mysql
      database: xxx_test<%= ENV['TEST_ENV_NUMBER'] %>
      username: root

For each environment, create the databases
    mysql -u root -> create database xxx_test2;

Run like hell :D  

    rake spec:parallel:prepare[2] #db:reset for each database

    rake spec:parallel[1] --> 86 seconds
    rake spec:parallel    --> 47 seconds (default = 2)
    rake spec:parallel[4] --> 26 seconds
    ...

Example output
--------------
<<<<<<< HEAD

=======
>>>>>>> 9c2e034a
    2 processes: 209 specs (105 specs per process)
    ... test output ...
    Took 47.319378 seconds

TODO
====
 - find out how many CPUs the user has [here](http://stackoverflow.com/questions/891537/ruby-detect-number-of-cpus-installed)
 - sync the output, so that results do not appear all at once
 - grab the 'xxx examples ..' line and display them at the bottom
 - somehow make the test load equal so that the process end at the same time. perhaps by using profiling data from previous runs somehow?

Authors
=======
inspired by [pivotal labs](http://pivotallabs.com/users/miked/blog/articles/849-parallelize-your-rspec-suite)

###Contributors
 - [Joakim Kolsjö](http://www.rubyblocks.se) -- joakim.kolsjo<$at$>gmail.com

[Michael Grosser](http://pragmatig.wordpress.com)  
grosser.michael@gmail.com  
Hereby placed under public domain, do what you want, just do not hold me accountable...<|MERGE_RESOLUTION|>--- conflicted
+++ resolved
@@ -1,10 +1,11 @@
 Rake tasks to run specs in parallel, to use multiple CPUs and speedup test runtime.
+
+NOTE: This is a clone of http://github.com/grosser/parallel_specs
 
 Setup
 =====
 
-    script/plugin install git://github.com/joakimk/parallel_specs.git (this version)
-    script/plugin install git://github.com/grosser/parallel_specs.git (the original)
+    script/plugin install git://github.com/joakimk/parallel_specs.git
 
 Add <%= ENV['TEST_ENV_NUMBER'] %> to the database name for the test environment in `config/database.yml`,  
 it is '' for process 1, and '2' for process 2.
@@ -28,13 +29,14 @@
 
 Example output
 --------------
-<<<<<<< HEAD
-
-=======
->>>>>>> 9c2e034a
     2 processes: 209 specs (105 specs per process)
     ... test output ...
     Took 47.319378 seconds
+
+TIPS
+====
+ - `./script/generate rspec` if you are running rspec from gems (this plugin uses script/spec which may fail if rspec files are outdated)
+ - with zsh this would be `rake "spec:parallel:prepare[3]"`
 
 TODO
 ====
@@ -44,8 +46,8 @@
  - somehow make the test load equal so that the process end at the same time. perhaps by using profiling data from previous runs somehow?
 
 Authors
-=======
-inspired by [pivotal labs](http://pivotallabs.com/users/miked/blog/articles/849-parallelize-your-rspec-suite)
+====
+inspired by [pivotal labs](http://pivotallabs.com/users/miked/blog/articles/849-parallelize-your-rspec-suite)  
 
 ###Contributors
  - [Joakim Kolsjö](http://www.rubyblocks.se) -- joakim.kolsjo<$at$>gmail.com
